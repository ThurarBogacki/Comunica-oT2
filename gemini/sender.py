--- conflicted
+++ resolved
@@ -2,6 +2,7 @@
 import threading
 import time
 import collections
+import json
 import json
 
 from utils import (
@@ -106,8 +107,6 @@
     return diff == 0 or diff < ((MAX_SEQ_NUM + 1) // 2)
 
 
-# Em sender.py, dentro da função listen_for_acks():
-
 def listen_for_acks():
     """
     Thread para escutar por ACKs do receptor.
@@ -151,52 +150,6 @@
             received_frame = Frame.from_json(frame_bytes.decode('utf-8'))
 
             if received_frame.frame_type == 'ACK':
-<<<<<<< HEAD
-                ack_num = received_frame.seq_num # Este é o próximo quadro que o RECEPTOR espera
-                
-                with lock: # Protege o acesso às variáveis globais compartilhadas
-                    print(f"\n[SENDER] Received ACK: {received_frame}")
-                    print(f"  [SENDER DEBUG] Antes do processamento: expected_ack={expected_ack}, ack_num_recebido={ack_num}")
-                    print(f"  [SENDER DEBUG] send_buffer antes: {list(send_buffer.keys())}")
-
-                    # --- Lógica de AVANÇO da Janela Go-Back-N no Transmissor ---
-                    # A base da janela (expected_ack) só deve avançar se o ack_num recebido
-                    # indicar um NOVO progresso (ou seja, ack_num > expected_ack, considerando wraparound).
-                    # Se ack_num == expected_ack, é um ACK duplicado ou reconfirmação da base atual; não há avanço.
-                    
-                    if seq_greater_equal(ack_num, expected_ack) and ack_num != expected_ack:
-                        # Limpa os quadros do buffer e para seus timers.
-                        # Percorre do 'expected_ack' antigo até o 'ack_num' recebido (não inclusivo).
-                        current_seq_to_clear = expected_ack
-                        while current_seq_to_clear != ack_num:
-                            if current_seq_to_clear in send_buffer:
-                                stop_timer(current_seq_to_clear) 
-                                del send_buffer[current_seq_to_clear]
-                                print(f"  [SENDER DEBUG] Removido quadro {current_seq_to_clear} do buffer.")
-                            current_seq_to_clear = seq_add(current_seq_to_clear, 1)
-                        
-                        # Atualiza a base da janela do transmissor para o ack_num recebido.
-                        print(f"  [SENDER DEBUG] Janela base (expected_ack) avançou de {expected_ack} para {ack_num}.")
-                        expected_ack = ack_num
-                        
-                        # Se o buffer de envio agora está vazio, todos os quadros foram reconhecidos.
-                        # Paramos quaisquer timers restantes para garantir uma saída limpa.
-                        if not send_buffer and any(timers.values()):
-                            print("[SENDER DEBUG] Buffer vazio. Parando todos os timers restantes.")
-                            for timer_seq in list(timers.keys()):
-                                stop_timer(timer_seq)
-
-                    else:
-                        # ACK duplicado (ack_num == expected_ack) ou ACK antigo (ack_num < expected_ack).
-                        # Não causa avanço na janela, mas pode reconfirmar a necessidade de retransmissão
-                        # se a base da janela estiver travada.
-                        print(f"  [SENDER DEBUG] ACK {ack_num} é re-ACK/duplicado/antigo. Esperado para avanço: > {expected_ack}. Ignorando avanço.")
-                    
-                    print(f"  [SENDER DEBUG] send_buffer depois: {list(send_buffer.keys())}")
-                    print(f"  [SENDER DEBUG] Novo expected_ack (base): {expected_ack}")
-
-            else: # Se o tipo de quadro não for ACK, imprime e ignora
-=======
                 ack_num = received_frame.seq_num
                 with lock:
                     print(f"[SENDER] Received ACK: {received_frame}")
@@ -210,7 +163,6 @@
                             print(f"[SENDER] Janela base avançou para {seq_add(expected_ack, 1)}. Removido {expected_ack} do buffer.")
                         expected_ack = seq_add(expected_ack, 1)
             else:
->>>>>>> 0ee31aae
                 print(f"[SENDER] Received unexpected frame type: {received_frame.frame_type}")
 
         except socket.timeout:
@@ -222,12 +174,8 @@
         except ConnectionResetError:
             print("[SENDER] Conexão com o receptor perdida.")
             running = False
-<<<<<<< HEAD
-            break
-=======
         except socket.timeout:
             pass
->>>>>>> 0ee31aae
         except Exception as e:
             print(f"[SENDER ERROR] Ocorreu um erro inesperado na escuta de ACKs: {e}")
             running = False
